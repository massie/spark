--- conflicted
+++ resolved
@@ -924,8 +924,6 @@
   }
 
   @Test
-<<<<<<< HEAD
-=======
   public void testPairToNormalRDDTransform() {
     List<List<Tuple2<Integer, Integer>>> inputData = Arrays.asList(
         Arrays.asList(
@@ -966,7 +964,6 @@
     Assert.assertEquals(expected, result);
   }
 
->>>>>>> 991d3342
   public void testMapValues() {
     List<List<Tuple2<String, String>>> inputData = stringStringKVStream;
 
